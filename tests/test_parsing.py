"""Module for tests related to parsing."""
import json

import pytest
from beetsplug.bandcamp._metaguru import Helpers, Metaguru, urlify
from rich.console import Console
from rich.panel import Panel
from rich.table import Table
from rich.text import Text

pytestmark = pytest.mark.parsing

console = Console(
    color_system="truecolor", force_terminal=True, force_interactive=True, highlight=True
)


def print_result(case, expected, result):
    console.width = 150

    table = Table("result", *expected.keys(), show_header=True, border_style="black")
    expectedrow = []
    resultrow = []
    for key in expected.keys():
        res_color, exp_color = "dim", "dim"
        expectedval = expected.get(key)
        resultval = result.get(key)
        if resultval != expectedval:
            res_color, exp_color = "bold red", "bold green"
        expectedrow.append(Text(str(expectedval), style=exp_color))
        resultrow.append(Text(str(resultval), style=res_color))

    table.add_row("expected", *expectedrow)
    table.add_row("actual", *resultrow)

    console.print(Panel(table, title=f"[bold]{case}", title_align="left"))


@pytest.mark.parametrize(
    ("descr", "disctitle", "creds", "expected"),
    [
        ("", "", "", ""),
        ("hello", "", "", "\n - hello"),
        ("", "sick vinyl", "", "\n - sick vinyl"),
        ("sickest vinyl", "sick vinyl", "", "\n - sickest vinyl\n - sick vinyl"),
    ],
)
def test_description(descr, disctitle, creds, expected):
    meta = dict(
        description=descr,
        albumRelease=[{"musicReleaseFormat": "VinylFormat", "description": disctitle}],
        creditText=creds,
        dateModified="doesntmatter",
    )
    guru = Metaguru(json.dumps(meta), media_prefs="Vinyl")
    assert guru.description == expected, vars(guru)


@pytest.mark.parametrize(
    ("name", "expected"),
    [
        ("2 x Vinyl LP - MTY003", 2),
        ('3 x 12" Vinyl LP - MTY003', 3),
        ("Double Vinyl LP - MTY003", 2),
        ('12" Vinyl - MTY003', 1),
        ('EP 12"Green Vinyl', 1),
        ("2LP Vinyl", 2),
    ],
)
def test_mediums_count(name, expected):
    assert Metaguru.get_vinyl_count(name) == expected


@pytest.mark.parametrize(
    ("title", "expected"),
    [
        ("LI$INGLE010 - cyberflex - LEVEL X", "li-ingle010-cyberflex-level-x"),
        ("LI$INGLE007 - Re:drum - Movin'", "li-ingle007-re-drum-movin"),
        ("X23 & Høbie - Exhibit A", "x23-h-bie-exhibit-a"),
    ],
)
def test_convert_title(title, expected):
    assert urlify(title) == expected


@pytest.mark.parametrize(
    ("inputs", "expected"),
    [
        (("Title",), (None, None, "Title", "Title")),
        (("Artist - Title",), (None, "Artist", "Title", "Title")),
        (("A1. Artist - Title",), ("A1", "Artist", "Title", "Title")),
        (("A1- Artist - Title",), ("A1", "Artist", "Title", "Title")),
        (("A1.- Artist - Title",), ("A1", "Artist", "Title", "Title")),
        (("A1 - Title",), ("A1", None, "Title", "Title")),
        (("B2 - Artist - Title",), ("B2", "Artist", "Title", "Title")),
        (("1. Artist - Title",), (None, "Artist", "Title", "Title")),
        (("1.Artist - Title",), (None, "Artist", "Title", "Title")),
        (
            ("DJ BEVERLY HILL$ - Raw Steeze",),
            (None, "DJ BEVERLY HILL$", "Raw Steeze", "Raw Steeze"),
        ),
        (
            ("LI$INGLE010 - cyberflex - LEVEL X", "LI$INGLE010"),
            (None, "cyberflex", "LEVEL X", "LEVEL X"),
        ),
        (("Fifty-Third ft. SYH",), (None, None, "Fifty-Third ft. SYH", "Fifty-Third")),
        (
            ("I'll Become Pure N-R-G",),
            (None, None, "I'll Become Pure N-R-G", "I'll Become Pure N-R-G"),
        ),
        (("&$%@#!",), (None, None, "&$%@#!", "&$%@#!")),
        (("24 Hours",), (None, None, "24 Hours", "24 Hours")),
        (
            ("Some tune (Someone's Remix)",),
            (None, None, "Some tune (Someone's Remix)", "Some tune"),
        ),
        (
            ("19.85 - Colapso Inevitable",),
            (None, "19.85", "Colapso Inevitable", "Colapso Inevitable"),
        ),
        (
            ("19.85 - Colapso Inevitable (FREE)",),
            (None, "19.85", "Colapso Inevitable", "Colapso Inevitable"),
        ),
        (("E7-E5",), (None, None, "E7-E5", "E7-E5")),
        (
            ("Lacchesi - UNREALNUMBERS - MK4 (Lacchesi Remix)",),
            (None, "Lacchesi, UNREALNUMBERS", "MK4 (Lacchesi Remix)", "MK4"),
        ),
        (
            ("UNREALNUMBERS -Karaburan",),
            (None, "UNREALNUMBERS", "Karaburan", "Karaburan"),
        ),
        (("A2.  Two Spaces",), ("A2", None, "Two Spaces", "Two Spaces")),
        (
            ("Ellie Goulding- Starry Eyed ( ROWDIBOÏ EDIT))",),
            (None, "Ellie Goulding", "Starry Eyed (ROWDIBOÏ EDIT)", "Starry Eyed"),
        ),
        (
            ("Space Jam - (RZVX EDIT)",),
            (None, None, "Space Jam (RZVX EDIT)", "Space Jam"),
        ),
        (("¯\\_(ツ)_/¯",), (None, None, "¯\\_(ツ)_/¯", "¯\\_(ツ)_/¯")),
        (("VIENNA (WARM UP MIX",), (None, None, "VIENNA (WARM UP MIX", "VIENNA")),
        (
            ("MOD-R - ARE YOU RECEIVING ME",),
            (None, "MOD-R", "ARE YOU RECEIVING ME", "ARE YOU RECEIVING ME"),
        ),
        (
            ("K - The Lightning Princess",),
            (None, "K", "The Lightning Princess", "The Lightning Princess"),
        ),
        (
            ("MEAN-E - PLANETARY NEBULAE",),
            (None, "MEAN-E", "PLANETARY NEBULAE", "PLANETARY NEBULAE"),
        ),
        (("f-theme",), (None, None, "f-theme", "f-theme")),
        (
            ("NYH244 04 Chris Angel - Mind Freak", "NYH244"),
            (None, "Chris Angel", "Mind Freak", "Mind Freak"),
        ),
        (
            ("Mr. Free - The 4th Room",),
            (None, "Mr. Free", "The 4th Room", "The 4th Room"),
        ),
<<<<<<< HEAD
        (
            ("B1 Red Tooth District (Original Mix)",),
            ("B1", None, "Red Tooth District (Original Mix)", "Red Tooth District"),
        ),
=======
        (("O)))Bow 1",), (None, None, "O)))Bow 1", "O)))Bow 1")),
        (("H.E.L.L.O.",), (None, None, "H.E.L.L.O.", "H.E.L.L.O.")),
>>>>>>> 3243f0e6
    ],
)
def test_parse_track_name(inputs, expected):
    expected_track = dict(zip(("track_alt", "artist", "title", "main_title"), expected))
    result = Metaguru.parse_track_name(Metaguru.clean_name(*inputs))
    assert expected_track == result, print_result(inputs[0], expected_track, result)


@pytest.mark.parametrize(
    ("parsed", "official", "albumartist", "expected"),
    [
        (None, "", "AlbumA", "AlbumA"),
        ("", "", "Artist1, Artist2", "Artist1, Artist2"),
        ("Parsed", "", "AlbumA", "Parsed"),
        ("Parsed", "Official", "AlbumA", "Parsed"),
        (None, "Official", "AlbumA", "Official"),
    ],
)
def test_get_track_artist(parsed, official, albumartist, expected):
    item = {"byArtist": {"name": official}} if official else {}
    assert Metaguru.get_track_artist(parsed, item, albumartist) == expected


@pytest.mark.parametrize(
    ("artists", "expected"), [(["4.44.444.8", "4.44.444.8"], {"4.44.444.8"})]
)
def test_track_artists(artists, expected):
    guru = Metaguru("")
    guru.tracks = [{"artist": a} for a in artists]
    assert guru.track_artists == expected


@pytest.mark.parametrize(
    ("name", "expected_digital_only", "expected_name"),
    [
        ("Artist - Track [Digital Bonus]", True, "Artist - Track"),
        ("DIGI 11. Track", True, "Track"),
        ("Digital Life", False, "Digital Life"),
        ("Messier 33 (Bandcamp Digital Exclusive)", True, "Messier 33"),
        ("33 (bandcamp exclusive)", True, "33"),
        ("Tune (Someone's Remix) [Digital Bonus]", True, "Tune (Someone's Remix)"),
        ("Hello - DIGITAL ONLY", True, "Hello"),
        ("Hello *digital bonus*", True, "Hello"),
        ("Only a Goodbye", False, "Only a Goodbye"),
    ],
)
def test_check_digital_only(name, expected_digital_only, expected_name):
    actual_name, actual_digi_only = Metaguru.clean_digital_only_track(name)
    assert actual_digi_only == expected_digital_only
    assert actual_name == expected_name


@pytest.mark.parametrize(
    ("name", "expected"),
    [
        ("Berlin, Germany", "DE"),
        ("Oslo, Norway", "NO"),
        ("London, UK", "GB"),
        ("Malmö, Sweden", "SE"),
        ("UK", "GB"),
        ("Seattle, Washington", "US"),
        ("Los Angeles, California", "US"),
        ("New York", "US"),
        ("No Ones, Land", "XW"),
        ("", "XW"),
        ("Utrecht, The Netherlands", "NL"),
        ("Russia", "RU"),
        ("Montreal, Québec", "CA"),
        ("St. Louis, Missouri", "US"),
        ("Washington, D.C.", "US"),
        ("Seoul, South Korea", "KR"),
    ],
)
def test_parse_country(name, expected):
    guru = Metaguru("")
    guru.meta = {"publisher": {"foundingLocation": {"name": name}}}
    assert guru.country == expected


@pytest.mark.parametrize(
    ("album", "disctitle", "description", "label", "expected"),
    [
        ("Tracker-229 [PRH-002]", "", "", "", "PRH-002"),
        ("[PRH-002] Tracker-229", "", "", "", "PRH-002"),
        ("Tracker-229 PRH-002", "", "", "", "Tracker-229"),
        ("ISMVA003.2", "", "", "", "ISMVA003.2"),
        ("UTC003-CD", "", "", "", "UTC003"),
        ("UTC-003", "", "", "", "UTC-003"),
        ("EP [SINDEX008]", "", "", "", "SINDEX008"),
        ("2 x Vinyl LP - MTY003", "", "", "", "MTY003"),
        ("Kulør 001", "", "", "Kulør", "Kulør 001"),
        ("00M", "", "", "", ""),
        ("X-Coast - Dance Trax Vol.30", "", "", "", ""),
        ("Christmas 2020", "", "", "", ""),
        ("Various Artists 001", "", "", "", ""),
        ("C30 Cassette", "", "", "", ""),
        ("BC30 Hello", "", "", "", "BC30"),
        ("Blood 1/4", "", "", "", ""),
        ("Emotion 1 - Kulør 008", "Emotion 1 Vinyl", "", "Kulør", "Kulør 008"),
        ("zz333HZ with remixes from Le Chocolat Noir", "", "", "", ""),
        ("UTC-003", "", "Catalogue Number: TE0029", "", "TE0029"),
        ("UTC-003", "", "Catalogue Nr: TE0029", "", "TE0029"),
        ("UTC-003", "", "Catalogue No.: TE0029", "", "TE0029"),
        ("UTC-003", "", "Catalogue: CTU-300", "", "CTU-300"),
        ("UTC-003", "", "Cat No: TE0029", "", "TE0029"),
        ("UTC-003", "", "Cat Nr.: TE0029", "", "TE0029"),
        ("UTC-003", "", "Catalogue:CTU-300", "", "CTU-300"),
        ("Emotional Shutdown", "", "Catalog: SCTR007", "", "SCTR007"),
        ("", "LP | ostgutlp31", "", "", "ostgutlp31"),
        ("Album VA001", "", "", "", ""),
        ("Album MVA001", "", "", "", "MVA001"),
        ("Album [ROAD4]", "", "", "", "ROAD4"),
        ("Need For Lead (ISM001)", "", "", "", "ISM001"),
        ("OBS.CUR 2 Depths", "", "", "", "OBS.CUR 2"),
        ("VINYL 12", "", "", "", ""),
        ("Triple 12", "", "", "", ""),
        ("", "o-ton 113", "", "", "o-ton 113"),
        ("IBM001V", "", "", "", "IBM001V"),
        ("fa010", "", "", "", "fa010"),
        ("", 'EP 12"', "", "", ""),
        ("Hope Works 003", "", "", "Hope Works", "Hope Works 003"),
        ("Counterspell [HMX005]", "", "", "", "HMX005"),
        ("3: Flight Of The Behemoth", "", "", "SUNN O)))", ""),
        ("[CAT001]", "", "", "\\m/ records", "CAT001"),
    ],
)
def test_parse_catalognum(album, disctitle, description, label, expected):
    assert Metaguru.parse_catalognum(album, disctitle, description, label) == expected


@pytest.mark.parametrize(
    ("name", "extras", "expected"),
    [
        ("Album - Various Artists", [], "Album"),
        ("Various Artists - Album", [], "Album"),
        ("Various Artists Album", [], "Album"),
        ("Album EP", [], "Album"),
        ("Album [EP]", [], "Album"),
        ("Album (EP)", [], "Album"),
        ("Album E.P.", [], "Album"),
        ("Album LP", [], "Album"),
        ("Album [LP]", [], "Album"),
        ("Album (LP)", [], "Album"),
        ("[Label] Album EP", ["Label"], "Album"),
        ("Artist - Album EP", ["Artist"], "Album"),
        ("Label | Album", ["Label"], "Album"),
        ("Tweaker-229 [PRH-002]", ["PRH-002", "Tweaker-229"], "PRH-002"),
        ("Album (limited edition)", [], "Album"),
        ("Album - VARIOUS ARTISTS", [], "Album"),
        ("Drepa Mann", [], "Drepa Mann"),
        ("Some ft. Some ONE - Album", ["Some ft. Some ONE"], "Album"),
        ("Some feat. Some ONE - Album", ["Some feat. Some ONE"], "Album"),
        ("Healing Noise (EP) (Free Download)", [], "Healing Noise"),
        ("[MCVA003] - VARIOUS ARTISTS", ["MCVA003"], "MCVA003"),
        ("Drepa Mann [Vinyl]", [], "Drepa Mann"),
        ("Drepa Mann  [Vinyl]", [], "Drepa Mann"),
        ("The Castle [BLCKLPS009] Incl. Remix", ["BLCKLPS009"], "The Castle"),
        ("The Castle [BLCKLPS009] Incl. Remix", [], "The Castle [BLCKLPS009]"),
        ('Anetha - "Ophiuchus EP"', ["Anetha"], "Ophiuchus"),
        ("Album (FREE DL)", [], "Album"),
        ("Devils Kiss VA", [], "Devils Kiss"),
        ("Devils Kiss VA001", [], "Devils Kiss VA001"),
        (
            "Dax J - EDLX.051 Illusions Of Power",
            ["EDLX.051", "Dax J"],
            "Illusions Of Power",
        ),
        ("WEAPONS 001 - VARIOUS ARTISTS", ["WEAPONS 001"], "WEAPONS 001"),
        ("Diva Hello", [], "Diva Hello"),
        ("RR009 - Various Artist", ["RR009"], "RR009"),
        ("Diva (Incl. some sort of Remixes)", [], "Diva"),
        ("HWEP010 - MEZZ - COLOR OF WAR", ["HWEP010", "MEZZ"], "COLOR OF WAR"),
        ("O)))Bow 1", [], "O)))Bow 1"),
        ("hi'Hello", ["hi"], "hi'Hello"),
        ("hi]Hello", ["hi"], "]Hello"),
    ],
)
def test_clean_name(name, extras, expected):
    assert Metaguru.clean_name(name, *extras, remove_extra=True) == expected


def test_bundles_get_excluded():
    meta = {
        "albumRelease": [
            {"name": "Vinyl Bundle", "musicReleaseFormat": "VinylFormat"},
            {"name": "Vinyl", "musicReleaseFormat": "VinylFormat"},
        ]
    }
    assert set(Helpers._get_media_index(meta)) == {"Vinyl"}<|MERGE_RESOLUTION|>--- conflicted
+++ resolved
@@ -163,15 +163,8 @@
             ("Mr. Free - The 4th Room",),
             (None, "Mr. Free", "The 4th Room", "The 4th Room"),
         ),
-<<<<<<< HEAD
-        (
-            ("B1 Red Tooth District (Original Mix)",),
-            ("B1", None, "Red Tooth District (Original Mix)", "Red Tooth District"),
-        ),
-=======
         (("O)))Bow 1",), (None, None, "O)))Bow 1", "O)))Bow 1")),
         (("H.E.L.L.O.",), (None, None, "H.E.L.L.O.", "H.E.L.L.O.")),
->>>>>>> 3243f0e6
     ],
 )
 def test_parse_track_name(inputs, expected):
