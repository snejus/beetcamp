## Unreleased

<<<<<<< HEAD
### Added
- Auto-Tagger: Wider search analogous to cli search query as a fallback for bad or missing meta data
=======
## [0.19.3] 2024-10-17
>>>>>>> 70012bc7

### Updated

- CI: Use `poetry` in the build workflow.
- CI: Use `pull_request_target` trigger to make sure secrets are passed to runs in forks.

### Fixed

- `exclude_extra_fields`: A typo that prevented exclude configurations from being applied correctly

## [0.19.2] 2024-08-04

### Fixed

- `search`:
  - properly escape query strings for better results with special characters
  - change HTTP client implementation to avoid Bandcamp "403 Forbidden" responses

## [0.19.1] 2024-05-10

### Fixed

- (#58) Relax `beets` dependency requirement.

## [0.19.0] 2024-05-07

### Fixed

- (#56) Support parsing URLs that do not end with **.com** in item comments when importing
  music that was bought on Bandcamp.

### Added

- Add a new flag to the command line application for searching Bandcamp:
  **`[-p PAGE, --page PAGE]`** to enable seeing further search results

## [0.18.0] 2024-04-28

### Removed

- Dropped support for `python 3.7`.

### Fixed

- (#52) genre: do not fail parsing a release without any keywords, for example
  https://amniote-editions.bandcamp.com/album/ae-mj-0011-the-collective-capsule-vol-1
- (#54) Ensure that our genre matching rules also apply to genres delimited by a dash, not
  only space.

### Updated

- `album`:

  - handle some edge cases when string **EP** or **LP** is followed with data relevant to
    the album
  - do not remove artist or label when it is preceded by **`x`** or followed by characters
    **`'`**, **`_`** and **`&`**, or words **EP**, **LP** and **deluxe**
  - handle apostrophes more reliably
  - Do not remove **VA** or **V/A** from the beginning when followed by a word or a number

- `album` / `title`:

  - Remove **`Various -`** from album and track names
  - Handle this [album sent to us by the devil himself]

- `catalognum`:

  - allow catalogue numbers like **Dystopian LP01**
  - parse a _range_ of catalogue numbers when it is present, for example
    **TFT013SR - TFT-016SR**

- `comments`: use value `None` when there are no comments. In contrast to returning an
  empty string, this way during beets import the previous comment on the track will be
  kept if the Bandcamp release does not have a description.

- `label`: label is now correctly obtained for single releases when it is available.

- `title`:
  - consider **with** and **w/** as markers for collaborating artists
  - remove **`bonus -`**
    - `Artist - Title (bonus - something)` -> **`Artist - Title (something)`**

[album sent to us by the devil himself]: https://examine-archive.bandcamp.com/album/va-examine-archive-international-sampler-xmn01

## [0.17.2] 2023-08-09

### Fixed

- (#50) Fix art fetching functionality which has essentially been disabled until now.

## [0.17.1] 2023-05-20

### Fixed

- (#44) fix an issue with bundle media formats exclusion logic which would wrongly exclude
  albums that have **bundle** in their names

## [0.17.0] 2023-05-20

### Added

- `album`:

  - Handling unnamed (after removal of catalognum and artist names) split EPs that
    have two artists. In accordance with [title guidelines], the EP is named by separating the artists
    with a slash.
  - Following the [title guidelines], the standard series format now applies to
    **Vol/Vol.**, **Volume**, **Pt** too. Previously we only considered **Part**.

    - **Compilation - Volume 2**
    - Compilation Volume 2 -> **Compilation, Volume 2**
    - If series is in the beginning of the album, it is moved to the end
      - Vol. 2 - Compilation -> **Compilation, Vol 2**
    - We also ensure the delimiter for abbreviations, space, and removal of leading zeroes
      - Vol02 -> **Vol. 2**

  - Replace **(Remixes)** -> **Remixes**

- `albumtype`: the EP albumtype is recognized for split EPs.

### Updated

- `album`:

  - Remove **+ Some remix**
    - **Album ~~+ Someone's Remix~~**

- `catalognum`: do not treat **RD-9** (Behringer RD-9) as a catalognum
- `title`:
  - Remove **Presented by...**
    - **Title ~~[Presented by Artist]~~**
    - **Title ~~(Presented by Artist)~~**
  - Remove preceding number prefix when all album tracks have it and there are two numbers
    - **01 Title, Other Title**
    - **1 Title, 2 Other Title**
    - **~~01~~ Title, ~~02~~ Other Title**.

### Fixed

- All **zero width space** characters (`\u200b`) are now removed before parsing.

- `album`:
  - Add many cases of missing **EP** and **LP** bits when they are found in the comments
  - Fix series numbering format: when it is delimited by some character, keep it.
    Otherwise, separate it with a comma
    - **Album - Part 2**
    - Album Part 2 -> **Album, Part 2**
  - Tackled some edge cases where label name wrongly stayed on the album
    - **~~Label:~~ Album**
    - **~~Label -~~ Album**
  - Remove **Bonus**

## [0.16.3] 2023-02-13

### Fixed

- (#41) fix `re.error: nothing to repeat` caused by missing regex escape

### Updated

- `album`

  - Remove **ft.** and alike
    - **Album ~~ft. Another Artist~~**
  - Remove non-alphanumeric chars following **VA** in the beginning
    - **VA ~~-~~ Album**
  - Remove **V/A** from the beginning, same as **VA**
    - **~~V/A~~ Album**
  - Remove **by** and **vs**
    - **Album ~~by Albumartist~~**
    - **Album ~~by Albumartist vs Another Albumartist~~**
  - Remove Unicode quotes (**“”**) when they wrap the album name (same as quotes before)
    - **~~“~~**Album**~~”~~**
  - Remove **split w** when it precedes the albumartist
    - **Album ~~Split W Albumartist~~**
  - Keep albumartist when it's preceded by **of**
    - **25 years of ~~Albumartist~~** -> **25 years of Albumartist**
  - Parse album part information and place it within parentheses at the end of album name,
    as per MB [title guidelines]
    - **Album - Part 123** -> **Album (Part 123)**

- `artist`:

  - Handle some edge cases of digital-only track title cleanup, like **Unreleased
    Bonus Track** or **Bonus Track 1**. These would previously end up in the artist name
  - Remove digital-only artifacts from the artist name too

- `track_alt`: parse track alts like **B.1**

[title guidelines]: https://musicbrainz.org/doc/Style/Titles#Extra_title_information

## [0.16.2] 2022-12-28

### Fixed

- (#40) Improve overall search reliability (#37) and handle alternative domain names, thanks @shagr4th.

### Updated

- internal/build: make sure tests and linting run on pull requests.

## [0.16.1] 2022-12-17

### Fixed

- (#36) Fix bug with some URLs
- (#37) Fix KeyError: 'url' / searching parsing recaptcha URLs
- `title`:
  - When album lists titles in the quoted form (**Artist "Title"**), split artist from the
    title correctly.
  - Address a long-standing issue with track names of the form **Title - Some Mix** where we
    would parse **Title** as the artist and **Some Mix** as the title. Such name now gets
    replaced by **Title (Some Mix)** which is then attributed correctly.
  - Handle remix album where titles of the remixes are not delimited in any way.

### Updated

- `album`:
  - Remove **Various Artists** (optionally followed by some numbers) from the album name
- `catalognum`:
  - Handling some rare edge cases of both false positives and false negatives
- `title`:
  - Add missing closing parenthesis for mix/edit titles: **Title (Some Mix** -> **Title (Some Mix)**

## [0.16.0] 2022-08-19

### Fixed

- (#34) Handle URLs like `https://bandcamp.materiacollective.com`, thanks @Serene-Arc

### Removed

- Dropped support for `python 3.6`.

### Added

- CLI search: index search results and add flag `-o, --open=INDEX` to open the given
  result in the browser

### Updated

- `album`:

  - remove brackets if the entire album name is wrapped in them
  - remove **(Single)**
  - do not remove **label** from the front if it is not followed by a space
  - fix some false positives found in the comments when the album name is followed by
    **EP** or **LP**

- `artist`:

  - keep the original artist separator in releases with a single track
  - replace `//` separator with `, ` in all cases

- `release_date`: in rare cases when it is not found, use the _last modified_ date

## [0.15.1] 2022-06-19

### Deprecations

- Python 3.6 support will end with the next non-patch version update.

### Fixed

- During import, _albums_ can now again be obtained by their IDs. This functionality has
  been broken since `v0.14.0`.

- `album`: when album name contains **Album (Label something)**, the Label is kept in place

- `albumartist`: remove catalogue number from the album artist when it's enclosed in
  brackets

- `catalognum`: handle an edge case where several words from the description get assumed
  for the catalog number when **cat** and **numbers** are both found in the same line.

- `genre`: exclude label name, unless it maps to a valid MusicBrainz genre

- `title`: handle an edge case where one of the track names contains a utf-8 equivalent of a dash

## [0.15.0] 2022-05-16

### Added

- search:

  - you can now search from the command line:

    ```sh
    beetcamp [ [-alt] QUERY | RELEASE-URL ]
    ```

  - Search is activated with an argument that does not start with **https://**. It queries
    Bandcamp with the provided QUERY and returns a JSON list with all search results from
    the first page, sorted by relevancy.

  - Flags **-a**, **-l** and **-t** can be used to search for **album**, **label/artist** or
    **track** specifically.

  - Run `beetcamp -h` to see more details. Example: searching for anything called **black sands**:

    ```json
    $ beetcamp 'black sands' | jq '.[:2]'
    [
      {
        "type": "album",
        "name": "Black Sands",
        "artist": "Bonobo",
        "date": "2010 March 29",
        "tracks": "12",
        "url": "https://bonobomusic.bandcamp.com/album/black-sands",
        "label": "bonobomusic",
        "similarity": 1
      },
      {
        "type": "album",
        "name": "Black Sands",
        "artist": "Appalachian Terror Unit",
        "date": "2011 August 01",
        "tracks": "4",
        "url": "https://appalachianterrorunit.bandcamp.com/album/black-sands",
        "label": "appalachianterrorunit",
        "similarity": 1
      }
    ]
    ```

### Updated

- search:

  - if `label` field is available, the plugin now takes it into account when it ranks
    search results.
  - `albumartist` field is not used to rank **compilations** anymore since some labels use
    label name, some use the list of artists, and others a variation of **Various Artists** -
    we cannot reliably tell. `label` is used instead.

- `album`: track titles are read to see whether they contain the album name. There are
  cases where titles have the following format: **Title [Album Name EP]**

- `catalognum`:

  - search track titles
  - do not match if preceded by **]** character
  - allow catalogue numbers like **o-ton 113**
  - allow a pair, if separated by a slash `/`
  - removed a pattern responsible for a fair bit of false positives

- `albumtype`:

  - to determine whether a release is a compilation, check comments for string
    **compilation**
  - check if all track titles are remixes; if so - include **remix** albumtype into
    `albumtypes`

- `albumtypes`:
  - **remix**: check for string **rmx** in album name
  - **compilation**: even if a release is an **ep**, check whether it's also a compilation
    and include it

### Fixed

- search: fixed searching of singletons, where the plugin now actually performs search instead of
  immediately returning the currently selected singleton when option **E** was selected
  during the import process

- album art fetching functionality has been broken for a while - it should now work fine

- `album`: simplified album name clean-up logic and thus fixed a couple of edge cases

- `albumartist`: remove **, more** from the end

- `catalognum`: in rare cases, if the track list was given in the comments, one of the
  track titles would get assumed for the catalognum and subsequently cleaned up. From now
  on this will only apply if **all** track names include the match (usually delimited by
  brackets at the end)

- `title`:

  - track parsing has been refactored, therefore many of previously removed bits from the
    title are now kept in place, such as bits in parentheses, double quotes (unless they
    wrap the entire title) or non-alphanumeric characters at the end
  - allow titles to start with an opening parentheses :exploding_head:
  - when the title is found as **(Some Remix) Title**, it becomes **Title (Some Remix)**

- `artist`:

  - featuring artists given in square brackets are now parsed correctly
  - de-duplication now ignores the case
  - when only one of the track artists in the release is missing, try splitting the name
    with **-** (no spaces) to account for bad formatting

- `track_alt`: track alts with numbers above 6 (like **A7**) and letters **A** and **B**
  on their own are now extracted successfully

## [0.14.0] 2022-04-18

### Added

- `media`:

  - previously, we picked the very first **Vinyl**, **CD** etc. media available and the
    rest did not exist from the plugin's point of view. This is now updated: every media
    which maps to tracks in the same release will get returned, similar to Discogs and
    MusicBrainz autotaggers.

    Therefore, `bandcamp.preferred_media` configuration option does not have any effect
    anymore and it can be safely removed from your configuration. Instead, use the global
    `preferred.media` option and adjust distance weights correspondingly.

  - If **Vinyl** format track list is found in its description, then `track_alt`,
    `medium`, `medium_index` and `medium_total` are adjusted accordingly.

- new field `albumtypes` which contains secondary release types, such as **remix**,
  **live**, **soundtrack** etc. Applies to `beets >= 1.5`

### Updated

- internal: Tests clean up: pytest fixture-spaghetti has been replaced with JSON files that
  contain the expected output data.

- `albumtype`: some accuracy improvements

  - For **Vinyl** media, all `disctitle`s are checked for **EP** or **LP** presence
  - **EP**, **LP** and **album** words in release and media descriptions are counted and decide the album type
  - If **compilation** or **best of** or **anniversary** is present in the album name, then
    the release is a compilation
  - A single album with an original track and several remixes now has **album** albumtype, not **single**

- `albumartist`: every release with more than 3 artists will now have **Various Artists** (or `va_name`) albumartist

### Fixed

- `album`:
  - Remove **EP** or **LP** from the beginning more reliably
  - Only remove **VA** if album name starts or ends with it

## [0.13.2] 2022-04-03

### Fixed

- Fixed importing of officially purchased Bandcamp tracks which have **Visit {label_url}** in their `COMMENT` field (at least for FLAC files) when the album name does not contain a single ASCII alphanumeric character. We here use the album name to guess the release url, and in this case the plugin has previously been failing to take into account this edge case and failed the import process immediately.

## [0.13.1] 2022-04-03

### Fixed

- search: changes introduced in [0.13.0] broke searching functionality for `python 3.6-3.8` due to changes in the built-in `difflib` library. This has been fixed and tests for the searching logic are now added. Thanks to @emanuele-virgillito for reporting the issue.

## [0.13.0] 2022-03-22

### Added

- search: considerable improvements in search results accuracy

  - Release name and artist is parsed for each found release
  - They are compared to what's being queried and sorted by best matches
  - Therefore, from now on we will check the first search results page only which should
    yield up to 18 results.
  - `search_max` parameter is now **2** by default, - in most cases you should get by fine
    with it being set to **1**. This will make the search nearly instant and reduce the
    loads that Bandcamp need to deal with.

- Python 3.10 is now supported.

### Updated

- `album`

  - search priority: step by step until the first one which is found:

    1. Whatever follows **Title:** in the release **description**
    1. Something in single or double quotes in the release **title**
    1. If **EP** or **LP** is in the release **title**, whatever precedes it having removed `catalognum` and artists
    1. Whatever is left in the release **title** having removed `catalognum` and artists
    1. Whatever precedes **EP** or **LP** string in the release **description**
    1. `catalognum`
    1. The entire initial release **title**

  - remove **(digital album)** and **(album)** from the album name

    ```yaml
    Some Album (album) -> Some Album
    ```

- `label`: strip quotes if sourced from the description

- `artist`/`albumartist`: remove remixers from artists fields

  ```yaml
  title: Choone (Some Remix) -> title: Choone (Some Remix)
  artist: Artist, Some       -> artist: Artist
  ```

- `artist`/`title`: **featuring** artists are moved from `title` to the `artist` field

  ```yaml
  artist: Artist        -> Artist ft. Some
  title: Title ft. Some -> Title
  ```

- `singleton`: do not populate `albumstatus`, `index`, `medium_index`, `medium`,
  `medium_total` fields

### Fixed

- `artist` / `track_alt`:

  - artists like **B2** and **A4** are not anymore assumed to be `track_alt` when
    `track_alt` is not present in any other track in that release.

  ```yaml
  # name: B2 - Some Title
  title: Some Title -> Some Title
  track_alt: B2     ->
  artist: -> B2
  ```

  - and other way around, `track_alt` like **A** or **B** are correctly parsed if
    `track_alt` was found for the rest of the tracks

- `catalognum`: catalogue numbers starting with **VA** are not anymore ignored, unless
  **VA** is followed by numbers. **VA02** is still ignored while **VAHELLO001** is now
  parsed correctly.

- Fixed Github workflow which tests the package across various python and `beets` versions: they should now fail reliably. Dependencies are from now on cached, so they run fairly quickly.

- Clarified that `preferred_media` should include **Digital Media** (not **Digital**) in
  the README.

## [0.12.0] 2022-02-10

### Added

- `album`: following MusicBrainz [title format specification], strings **EP** and **LP** are from now on kept in place in album names.
- `catalognum`: To find the catalog number, we have previously been looking at the release title and pointers such as **Catalogue Number:** within the release description.

  In addition to the above, we now apply a generic search pattern across the rest of the text, including media title, media description and the rest of the release description.

  For those interested, at a high level the pattern used in the search looks like below

  ```perl
  (
        [A-Z .]+\d{3}         # HANDS D300
      | [A-z ][ ]0\d{2,3}     # Persephonic Sirens 012
      | [A-Z-]{2,}\d+         # RIV4
      | [A-Z]+[A-Z.$-]+\d{2,} # USE202, HEY-101, LI$025
      | [A-Z.]{2,}[ ]\d{1,3}  # OBS.CUR 9
      | \w+[A-z]0\d+          # 1ØPILLS018, fa036
      | [a-z]+(cd|lp)\d+      # ostgutlp45
      | [A-z]+\d+-\d+         # P90-003
  )
  ( # optionally followed by
        [ ]?[A-Z]     # IBM001V
      | [.][0-9]+     # ISMVA002.1
      | -?[A-Z]+      # PLUS8024CD
  )?
  ```

- `albumtype`: similar to the `catalognum`, the descriptions are searched for **EP** and **LP** strings presence to find out the `albumtype`.

- `track`: Support for tracks that do not use dash (`-`) but some other character to separate pieces of information in track names. For example, consider the following [tracklist]:

  ```
  A1 | WHITESHADOWHURTS x TOXICSPIKEBACK | Arcadia
  A2 | WHITESHADOWHURTS | Corrupted Entity
  A3 | WHITESHADOWHURTS | Colosseo
  B1 | TOXICSPIKEBACK | Eclipse
  B2 | TOXICSPIKEBACK | Eclipse [DJ LINT's Tribe Mix]
  B3 | WHITESHADOWHURTS | Corrupted Entity [OAT.M's Oldschool Mix]
  ```

  `beetcamp` now finds that `|` is being used as the delimiter and parses values for `track_alt`, `artist` and `title` accordingly.

### Updated

- singleton: `album` and `albumartist` fields are not anymore populated.
- `catalognum`: artists like **PROCESS 404** are not assumed to be catalogue numbers anymore.
- `track_alt`: allow non-capital letters, like **a1** to be parsed and convert them to capitals.
- `albumartist`: use **Various Artists** (or equivalent) when a release includes more than four different artists. Until now we've only done so for compilations.
- `genre`: genres are now sorted alphabetically

### Fixed

- Support for `beets<1.5` has been broken since `0.11.0`, - it should now work fine. However, fields such as `comments` and `lyrics` are not available, and album-like metadata like `catalognum` is not available for singletons. Thanks **@zane-schaffer** for reporting this issue (Closes #22).
- `singleton`: `catalognum`, if found, is now reliably removed from the title.
- `track.title`: `-` delimiter is handled more appropriately when it is found in the song title.
- `albumartist`: for the Various Artists releases, the plugin will now use the globally configured `va_name` field instead of hard-coding _Various Artists_.
- `artist`: Recent bandcamp updates of the JSON data removed artists names from most of compilations, therefore we are again having a peek at the raw HTML data to fetch the data from there.

[tracklist]: https://scumcllctv.bandcamp.com/album/scum002-arcadia
[title format specification]: https://beta.musicbrainz.org/doc/Style/Titles
## [0.11.0] 2021-11-12

### Added

- An entrypoint for `beetcamp`: if the package is in your `$PATH`, bandcamp
  metadata can be obtained directly as a JSON

  ```bash
  beetcamp <bandcamp-url>
  # {"album": "some album", ..., "tracks": [{"title": ...}, ... ]}
  ```

  This has mostly been useful in scripts: for example, in my case it bridges the metadata
  gap between mpd and a last.fm scrobbler in those cases when music has not yet made it
  into the beets library.

- Two more MusicBrainz fields now get populated:

  - `style`: the tag/genre that bandcamp categorize the release as
  - `genre`: comma-delimited list of release **keywords** that match any [musicbrainz
    genres].

  This comes with some configuration options, see the defaults below:

  ```yaml
  bandcamp:
    ...
    genre:
      capitalise: no
      maximum: 0  # no limit
      always_include: []
      mode: progressive  # classical, progressive or psychedelic
  ```

  See the readme for information about the different options.

- New configuration option `comments_separator` to separate release, media
  descriptions and credits. Default: `\n---\n`. Comments formatting has been
  changing with every release without a good reason - this should stop. Ultimately it is
  one's personal choice how they want the formatting to look like.

### Updated

- `excluded_extra_fields` configuration option has been extended to support every track
  field and most of album fields. See the readme for more information.

- The hook for additional data has been removed since `lyrics` and `description` are now
  retrieved immediately. They can be inspected like every other field, through, for
  example, the **`edit (C)andidates`** action during the import.

- `track_alt`: allow **B2 Title** where _B2_ is followed by a space
- `catalognum`: include **Catalog:** as a valid header when parsing the description
- `track.title` digital-only cleanup, remove:
  - **DIGITAL** and **Bonus** from the front of the title
  - **digital-only** and **(digital)** from the end

### Fixed

- `lyrics`: instead of parsing the HTML, lyrics are now reliably retrieved from the JSON
  data and added to each track where applicable.
- Nowadays it is possible that the `datePublished` field is not given in the release JSON
  data - this is now handled gracefully.

[musicbrainz genres]: https://beta.musicbrainz.org/genres
## [0.10.1] 2021-09-13

### Fixed

- Fixed #18 by handling cases when a track duration is not given.
- Fixed #19 where artist names like **SUNN O)))** would get incorrectly mistreated by
  the album name cleanup logic due to multiple consecutive parentheses. The fix involved
  adding some rules around it: they are now deduplicated _only if_

  - they are preceded with a space
  - or they enclose remix / edit info and are the last characters in the album name

- Fixed #20 where dynamically obtained label names used in further REs caused `re.error`
  since they were not appropriately escaped (for example, `label: /m\ records`).

Thanks @arogl for reporting each of the above!

- `album`: Keep label in the album name if it's immediately followed by an apostrophe. An
  example scenario:
  - `label: Mike`
  - `album: Mike's Creations`

## [0.10.0] 2021-09-10

### Fixed

- General

  - Fixed the logic which fetches the additional data fields (`comments` and `lyrics`). It
    used to cause unwanted behavior _since it wrote the files when `write: yes`_ was
    enabled in the beets config. Now, it's activated through the `import_task_apply` hook
    and _adjusts the metadata_ (beets db) without ever touching the files directly.
  - Unexpected errors are now printed instead of causing `beets` to quit immediately.

- `track.track_alt`: handle `A1 - Title` and `A1 - Artist - Title` when alt index is not
  followed by a full stop.

- `track.title`:

  - Handle cases like **Artist -Title** / **Artist- Title** when there is no space between
    the dash and the title or artist
  - Fixed _digital only_ cleaner which would previously remove the string **Only** when
    it's found on its own
  - Accept [**¯\\_(ツ)_/¯**](https://clandestinerecords.bandcamp.com/track/--7) as valid title
  - Clean up **( Remix )** -> **(Remix)**

- `country`: **Washington, D.C.** and **South Korea** have not been parsed correctly and
  thus releases have been defaulting to **XW**. This is now fixed.

### Updated

- `catalognum`:

  - Treat **VA[0-9]+**, **vinyl [0-9]+**, **triple [0-9]+**, **ep 12** as invalid (case
    insensitive)
  - Handle single digits (like **ROAD4**) as valid (until now we required at least two)
  - Handle catalognums in parentheses, like **(ISM001)**
  - Handle a period or a dash in the non-digit part, like **OBS.CUR 12**, **O-TON 113**
  - Allow a single capital letter after the digits, like **IBM001V**
  - Allow the catalognum to start with a non-capital letter, like **fa010**

- `album` and `track.title`: little clean up: replace multiple consecutive spaces with a
  single one and remove all double quotes

- `album`:

  - Only remove label from the album name if `albumtype` is not a compilation
  - Remove **(FREE)**, **(FREE DL)**, **VA**, **_(Incl._ some artists _remixes)_** and alike
  - Improved the way **Various Artists** are cleaned up when catalognum is available

- `albumartist`:

  - If **various** is specified as the albumartist, make it **Various Artists**
  - When the label have set their name as the albumartist in every field, and if the
    actual albumartist could be inferred from the album name, use the inferred name.
  - If _all_ release tracks have the same artist, assume they are the albumartist

- `albumtype`: treat 4-track release as a valid candidate for a compilation / VA albumtype

## [0.9.3] 2021-08-01

### Updated

- Bandcamp json updates:
  - `release_date`: `datePublished` field now tells the correct release date so now we use
    it instead of parsing the plain html.
  - `label`: some releases embed the `recordLabel` field into the json data - it now gets
    prioritized over the publisher name when it is available.
- `track.title`: clean up `*digital only*` properly. Previously we did not account for
  asterisks

### Fixed

- A regression from `0.9.2` which caused double initialization of the plugin. If your
  initial tracks metadata has the album name, the results should again be returned
  instantly.
- Searching by release ID where the ID is not a bandcamp URL should now be ignored by the
  plugin. Thanks @arogl.

## [0.9.2] 2021-07-17

### Fixed

- Thanks @arogl for fixing a FutureWarning apparent thrown in Python 3.7.
- Thanks @brianredbeard for reporting that the plugin writes file metadata even when this
  is disabled globally. This is now fixed.
- singleton album/artist: cases when the release name contains only the track name are now
  parsed correctly.

### Removed

- Removed deprecated `lyrics` configuration option.

### Added

- Added a github action to run CI for `master` and `dev` branches. For now it's just a minimal
  configuration and will probably get updated soon.

## [0.9.1] 2021-06-04

### Fixed

- `album.albumstatus`: If the release date is _today_, use **Official** and not
  **Promotional**.
- `album.albumtype`:
  - Until now we have only set _single_ track releases to have the _single_ type. This has
    been fixed regarding the MusicBrainz description: release composed of the same title
    and multiple remixes is a single.
  - Use `ep` only if _EP_ is mentioned either in the album name or the disc title.
- `album.catalognum`: Make the _DISCTITLE_ uppercase before looking for the catalog
  number.
- `album.media`: Exclude anything that contains _bundle_ in their names. These usually
  contain additional releases that we do not need.
- `track.title`: Clean `- DIGITAL ONLY` (and similar) when it's preceded by a dash and not
  enclosed by parentheses or square brackets.
- `track.track_alt`: Having witnessed a very creative track title **E7-E5**, limit the
  `track_alt` field number to the range **0-6**.
- Committed a JSON test case which was supposed to be part of `0.9.0`.

### Added

- Extend `url2json` with `--tracklist-for-tests` to ease adding new test cases.

## [0.9.0] 2021-06-01

### Fixed

- If track artist is given in the `byArtist` field of the track JSON resource, it is used.
  (Fixes #13, thanks @xeroxcat).
- Parse cases like `Catalogue:CAT-000` from the description correctly when the space is missing.

### Added

- The `comments` field now includes the media description and credits.
- The description is searched for artist and album names in addition to the catalog
  number.

### Updated

- All test cases are now pretty JSON files - this should bring more transparency around
  the adjustments that Bandcamp make in the future (once they get updated). The `url2json`
  tool has `-u` flag that updates them automatically.

- Parsing

  - `(FREE)`, `(free download)`-like strings are now removed from the track names.
  - `[Vinyl]` is excluded from album names.

## [0.8.0] 2021-04-20

### Fixed

- Responded to bandcamp html updates:

  - `artist_id` now lies under `publisher` resource (previously `byArtist`) in the
    `/track/<name>` output when the track is part of an album.
  - `url` field has disappeared from track objects - using `@id` instead.
  - `country` and `label` fields are now found in the JSON data and thus we make use of it
  - Updated and truncated test html files since we now only need to see the beginning of
    the document.

- Parsing / logic:

  - Token `feat.` is now recognized as a valid member of the `artist` field.
  - `free download`, `[EP|LP]`, `(EP|LP)`, `E.P.`, `LP` are now cleaned from the album name.
  - Updated `albumtype` logic: in some `compilation` cases track artists would go missing
    and get set to _Various Artists_ - instead it now defaults to the original
    `albumartist`.
  - Handling a couple of edge cases in the track name / title, and catalognum parsers.

### Updated

- Package:

  - Moved `beets` from main to dev dependencies.
  - Updated supported python versions range (3.6.x-3.9.x)
  - Added pylint.
  - Removed dependency on `packaging` - using `pkg_resources` instead.

- Internal:

  - Reintroduced `@cached_property` across most of the fields having found how often certain
    ones get called.

### Added

- Release description is now checked for the catalog number.
- Added a test based on parsing _the JSON output_ directly without having to parse the
  entire HTML. Bandcamp have been moving away from HTML luckily, so let's hope the trend
  continues.
- Added a tiny cmd-line tool `url2json` which simply outputs either a compacted or a
  human version of the JSON data that is found for the given bandcamp URL.

## [0.7.1] 2021-03-15

### Fixed

- Fixed singleton regression where track list was getting read incorrectly.

## [0.7.0] 2021-03-15

### Added

- For those who use `beets >= 1.5.0`, singleton tracks are now enriched with similar metadata
  to albums (depending on whether they are found of course):

  - `album`: **Artist - Track** usually
  - `albumartist`
  - `albumstatus`
  - `albumtype`: `single`
  - `catalognum`
  - `country`
  - `label`
  - `medium`, `medium_index`, `medium_total`
  - release date: `year`, `month`, `day`

- Album names get cleaned up. The following, if found, are removed:

  - Artist name (unless it's a singleton track)
  - Label name
  - Catalog number
  - Strings
    - **Various Artists**
    - **limited edition**
    - **EP** (only if it is preceded by a space)
  - If any of the above are preceded/followed by **-** or **|** characters, they are
    removed together with spaces around them (if they are found)
  - If any of the above (except **EP**) are enclosed in parentheses or square brackets,
    they are also removed.

  Examples:

      Album - Various Artists -> Album
      Various Artists - Album -> Album
      Album EP                -> Album
      [Label] Album EP        -> Album
      Artist - Album EP       -> Album
      Label | Album           -> Album
      Album (limited edition) -> Album

- Added _recommended_ installation method in the readme.
- Added tox tests for `beets < 1.5` and `beets > 1.5` for python versions from 3.6 up to
  3.9.
- Sped up re-importing bandcamp items by checking whether the URL is already available
  before searching.
- Parsing: If track's name includes _bandcamp digital (bonus|only) etc._, **bandcamp** part gets
  removed as well.

### Changed

- Internal simplifications regarding `beets` version difference handling.

### Fixed

- Parsing: country/location name parser now takes into account punctuation such as in
  `St. Louis` - it previously ignored full stops.

## [0.6.0] 2021-02-10

### Added

- Until now, the returned fields have been limited by what's available in
  _search-specific_ `TrackInfo` and `AlbumInfo` objects. The marks the first attempt of
  adding information to _library_ items that are available at later import stages.

  If the `comments` field is empty or contains `Visit <artist-page>`, the plug-in
  populates this field with the release description. This can be reverted by including it
  in a new `exclude_extra_fields` list option.

### Deprecated

- `lyrics` configuration option is now deprecated and will be removed in one of the
  upcoming releases (0.8.0 / 0.9.0 - before stable v1 goes out). If lyrics aren't needed,
  it should be added to the `exclude_extra_fields` list.

### Fixed

- The `albumartist` that would go missing for the `beets 1.5.0` import stage has now safely returned.

## [0.5.7] 2021-02-10

### Fixed

- For the case when a track or an album is getting imported through the id / URL mode, we now
  check whether the provided URL is a Bandcamp link. In some cases parsing foreign URLs
  results in decoding errors, so we'd like to catch those URLs early. Thanks @arogl for
  spotting this.

## [0.5.6] 2021-02-08

### Fixed

- Bandcamp updated their html format which broke track duration parsing. This is now fixed
  and test html files are updated.

- Fixed track name parser which would incorrectly parse a track name like `24 hours`,
  ignoring the numbers from the beginning of the string.

- Locations that have non-ASCII characters in their names would not be identified
  (something like _Montreal, Québec_) - now the characters are converted and
  `pycountry` does understand them.

- Fixed an edge case where an EP would be incorrectly misidentified as an album.

### Updated

- Catalog number parser now requires at least two digits to find a good match.

## [0.5.5] 2021-01-30

### Updated

- Country name overrides for _Russia_ and _The Netherlands_ which deviate from the
  official names.
- Track names:
  - If _digital_ and _exclusive_ are found in the name, it means it's digital-only.
  - Artist / track splitting logic now won't split them on the dash if it doesn't have
    spaces on both sides.
  * `track_alt` field may now contain numerical values if track names start with them.
    Previously, only vinyl format was supported with the `A1` / `B2` notation.

## [0.5.4] 2021-01-25

### Added

- Previously skipped, not-yet-released albums are now handled appropriately. In such
  cases, `albumstatus` gets set to **Promotional**, and the release date will be a future
  date instead of past.

### Fixed

- Handle a sold-out release where the track listing isn't available, which would otherwise
  cause a KeyError.

- Catalog number parser should now forget that cassette types like **C30** or **C90**
  could be valid catalog numbers.

### Updated

- Brought dev dependencies up-to-date.

## [0.5.3] 2021-01-19

### Fixed

- For data that is parsed directly from the html, ampersands are now correctly unescaped.

## [0.5.2] 2021-01-18

### Fixed

- On Bandcamp merch is listed in the same list together with media - this is now
  taken into account and merch is ignored. Previously, some albums would fail to
  be returned because of this.

## [0.5.1] 2021-01-18

### Fixed

- Fixed readme headings where configuration options were shown in capitals on `PyPI`.

## [0.5.0] 2021-01-18

### Added

- Added some functionality to exclude digital-only tracks for media that aren't
  _Digital Media_. A new configuration option `include_digital_only_tracks`, if
  set to `True` will include all tracks regardless of the media, and if set to
  `False`, will mind, for example, a _Vinyl_ media and exclude tracks that
  have some sort of _digital only_ flag in their names, like `DIGI`, `[Digital Bonus]`,
  `[Digital Only]` and alike. These flags are also cleared from the
  track names.

### Fixed

- For LP Vinyls, the disc count and album type are now corrected.

## [0.4.4] 2021-01-17

### Fixed

- `release_date` search pattern now looks for a specific date format, guarding
  it against similar matches that could be found in the description, thanks
  @noahsager.

## [0.4.3] 2021-01-17

### Fixed

- Handled a `KeyError` that would come up when looking for an album/track where
  the block describing available media isn't found. Thanks @noahsager.

### Changed

- Info logs are now `DEBUG` logs so that they're not printed without the verbose
  mode, thanks @arogl.

## [0.4.2] 2021-01-17

### Fixed

- `catalognum` parser used to parse `Vol.30` or `Christmas 2020` as catalog
  number - these are now excluded. It's likely that additional patterns will
  come up later.

### Added

- Added the changelog.

## [0.4.1] 2021-01-16

### Fixed

- Fixed installation instructions in the readme.

## [0.4.0] 2021-01-16

### Added

- The pipeline now uses generators, therefore the plug-in searches until it
  finds a good fit and won't continue further (same as the musicbrainz autotagger)
- Extended the parsing functionality with data like catalog number, label,
  country etc. The full list is given in the readme.

[0.10.1]: https://github.com/snejus/beetcamp/releases/tag/0.10.1
[0.11.0]: https://github.com/snejus/beetcamp/releases/tag/0.11.0
[0.12.0]: https://github.com/snejus/beetcamp/releases/tag/0.12.0
[0.13.0]: https://github.com/snejus/beetcamp/releases/tag/0.13.0
[0.13.1]: https://github.com/snejus/beetcamp/releases/tag/0.13.1
[0.13.2]: https://github.com/snejus/beetcamp/releases/tag/0.13.2
[0.14.0]: https://github.com/snejus/beetcamp/releases/tag/0.14.0
[0.15.0]: https://github.com/snejus/beetcamp/releases/tag/0.15.0
[0.15.1]: https://github.com/snejus/beetcamp/releases/tag/0.15.1
[0.16.0]: https://github.com/snejus/beetcamp/releases/tag/0.16.0
[0.16.1]: https://github.com/snejus/beetcamp/releases/tag/0.16.1
[0.16.2]: https://github.com/snejus/beetcamp/releases/tag/0.16.2
[0.16.3]: https://github.com/snejus/beetcamp/releases/tag/0.16.3
[0.17.0]: https://github.com/snejus/beetcamp/releases/tag/0.17.0
[0.17.1]: https://github.com/snejus/beetcamp/releases/tag/0.17.1
[0.17.2]: https://github.com/snejus/beetcamp/releases/tag/0.17.2
[0.18.0]: https://github.com/snejus/beetcamp/releases/tag/0.18.0
[0.19.0]: https://github.com/snejus/beetcamp/releases/tag/0.19.0
[0.19.1]: https://github.com/snejus/beetcamp/releases/tag/0.19.1
[0.19.2]: https://github.com/snejus/beetcamp/releases/tag/0.19.2
[0.19.3]: https://github.com/snejus/beetcamp/releases/tag/0.19.3<|MERGE_RESOLUTION|>--- conflicted
+++ resolved
@@ -1,11 +1,9 @@
 ## Unreleased
 
-<<<<<<< HEAD
 ### Added
 - Auto-Tagger: Wider search analogous to cli search query as a fallback for bad or missing meta data
-=======
+
 ## [0.19.3] 2024-10-17
->>>>>>> 70012bc7
 
 ### Updated
 
